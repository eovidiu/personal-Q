/**
 * API Key Form Component
 * Handles adding/editing API keys for different services
 */

import { useState } from 'react';
import { useForm } from 'react-hook-form';
import { Button } from '@/components/ui/button';
import { Input } from '@/components/ui/input';
import { Label } from '@/components/ui/label';
import {
  Select,
  SelectContent,
  SelectItem,
  SelectTrigger,
  SelectValue,
} from '@/components/ui/select';
import { EyeIcon, EyeOffIcon, Loader2Icon } from 'lucide-react';
import type { APIKeyCreate } from '@/types/settings';

interface APIKeyFormProps {
  initialData?: Partial<APIKeyCreate>;
  onSubmit: (data: APIKeyCreate) => void;
  onCancel: () => void;
  isLoading?: boolean;
}

const SERVICES = [
  { value: 'anthropic', label: 'Anthropic (Claude API)', fields: ['api_key'] },
  { value: 'slack', label: 'Slack', fields: ['access_token', 'refresh_token'] },
  { value: 'outlook', label: 'Outlook', fields: ['client_id', 'client_secret', 'tenant_id'] },
  { value: 'onedrive', label: 'OneDrive', fields: ['client_id', 'client_secret', 'tenant_id'] },
  { value: 'obsidian', label: 'Obsidian', fields: ['config'] },
];

export function APIKeyForm({ initialData, onSubmit, onCancel, isLoading }: APIKeyFormProps) {
  const [selectedService, setSelectedService] = useState(initialData?.service_name || '');
  const [showFields, setShowFields] = useState<Record<string, boolean>>({});

  const { register, handleSubmit, formState: { errors } } = useForm<APIKeyCreate>({
    defaultValues: initialData || {},
  });

  const selectedServiceConfig = SERVICES.find((s) => s.value === selectedService);

  const toggleFieldVisibility = (fieldName: string) => {
    setShowFields((prev) => ({ ...prev, [fieldName]: !prev[fieldName] }));
  };

  const onFormSubmit = (data: APIKeyCreate) => {
    onSubmit({
      ...data,
      service_name: selectedService,
      is_active: true,
    });
  };

  return (
    <form onSubmit={handleSubmit(onFormSubmit)} className="space-y-6">
      {/* Service Selection */}
      <div className="space-y-2">
        <Label htmlFor="service">Service *</Label>
        <Select
          value={selectedService}
          onValueChange={setSelectedService}
          disabled={!!initialData?.service_name}
        >
          <SelectTrigger id="service">
            <SelectValue placeholder="Select a service" />
          </SelectTrigger>
          <SelectContent>
            {SERVICES.map((service) => (
              <SelectItem key={service.value} value={service.value}>
                {service.label}
              </SelectItem>
            ))}
          </SelectContent>
        </Select>
        {!selectedService && (
          <p className="text-sm text-muted-foreground">
            Choose a service to configure
          </p>
        )}
      </div>

      {/* Dynamic Fields Based on Service */}
      {selectedService && selectedServiceConfig && (
        <div className="space-y-4">
          <h3 className="text-sm font-medium">Configuration for {selectedServiceConfig.label}</h3>

          {/* API Key field (for Anthropic) */}
          {selectedServiceConfig.fields.includes('api_key') && (
            <div className="space-y-2">
              <Label htmlFor="api_key">API Key *</Label>
              <div className="relative">
                <Input
                  id="api_key"
                  type={showFields.api_key ? 'text' : 'password'}
                  placeholder="sk-ant-..."
                  {...register('api_key', {
                    required: 'API key is required',
                    minLength: { value: 10, message: 'API key must be at least 10 characters' },
                  })}
                  className="pr-10"
                />
                <button
                  type="button"
                  onClick={() => toggleFieldVisibility('api_key')}
<<<<<<< HEAD
                  aria-label={showFields.api_key ? "Hide API key" : "Show API key"}
=======
                  aria-label={showFields.api_key ? 'Hide API key' : 'Show API key'}
>>>>>>> d967e097
                  className="absolute right-2 top-1/2 -translate-y-1/2 text-muted-foreground hover:text-foreground"
                >
                  {showFields.api_key ? (
                    <EyeOffIcon className="h-4 w-4" />
                  ) : (
                    <EyeIcon className="h-4 w-4" />
                  )}
                </button>
              </div>
              {errors.api_key && (
                <p className="text-sm text-destructive">{errors.api_key.message}</p>
              )}
            </div>
          )}

          {/* Access Token field (for Slack) */}
          {selectedServiceConfig.fields.includes('access_token') && (
            <div className="space-y-2">
              <Label htmlFor="access_token">Access Token *</Label>
              <div className="relative">
                <Input
                  id="access_token"
                  type={showFields.access_token ? 'text' : 'password'}
                  placeholder="xoxb-..."
                  {...register('access_token', {
                    required: 'Access token is required',
                  })}
                  className="pr-10"
                />
                <button
                  type="button"
                  onClick={() => toggleFieldVisibility('access_token')}
<<<<<<< HEAD
                  aria-label={showFields.access_token ? "Hide access token" : "Show access token"}
=======
                  aria-label={showFields.access_token ? 'Hide access token' : 'Show access token'}
>>>>>>> d967e097
                  className="absolute right-2 top-1/2 -translate-y-1/2 text-muted-foreground hover:text-foreground"
                >
                  {showFields.access_token ? (
                    <EyeOffIcon className="h-4 w-4" />
                  ) : (
                    <EyeIcon className="h-4 w-4" />
                  )}
                </button>
              </div>
              {errors.access_token && (
                <p className="text-sm text-destructive">{errors.access_token.message}</p>
              )}
            </div>
          )}

          {/* Refresh Token field (for Slack) */}
          {selectedServiceConfig.fields.includes('refresh_token') && (
            <div className="space-y-2">
              <Label htmlFor="refresh_token">Refresh Token (Optional)</Label>
              <div className="relative">
                <Input
                  id="refresh_token"
                  type={showFields.refresh_token ? 'text' : 'password'}
                  placeholder="Optional refresh token"
                  {...register('refresh_token')}
                  className="pr-10"
                />
                <button
                  type="button"
                  onClick={() => toggleFieldVisibility('refresh_token')}
                  aria-label={showFields.refresh_token ? 'Hide refresh token' : 'Show refresh token'}
                  className="absolute right-2 top-1/2 -translate-y-1/2 text-muted-foreground hover:text-foreground"
                >
                  {showFields.refresh_token ? (
                    <EyeOffIcon className="h-4 w-4" />
                  ) : (
                    <EyeIcon className="h-4 w-4" />
                  )}
                </button>
              </div>
            </div>
          )}

          {/* Client ID field (for Outlook/OneDrive) */}
          {selectedServiceConfig.fields.includes('client_id') && (
            <div className="space-y-2">
              <Label htmlFor="client_id">Client ID *</Label>
              <Input
                id="client_id"
                type="text"
                placeholder="Application (client) ID"
                {...register('client_id', {
                  required: 'Client ID is required',
                })}
              />
              {errors.client_id && (
                <p className="text-sm text-destructive">{errors.client_id.message}</p>
              )}
            </div>
          )}

          {/* Client Secret field (for Outlook/OneDrive) */}
          {selectedServiceConfig.fields.includes('client_secret') && (
            <div className="space-y-2">
              <Label htmlFor="client_secret">Client Secret *</Label>
              <div className="relative">
                <Input
                  id="client_secret"
                  type={showFields.client_secret ? 'text' : 'password'}
                  placeholder="Client secret value"
                  {...register('client_secret', {
                    required: 'Client secret is required',
                  })}
                  className="pr-10"
                />
                <button
                  type="button"
                  onClick={() => toggleFieldVisibility('client_secret')}
                  aria-label={showFields.client_secret ? 'Hide client secret' : 'Show client secret'}
                  className="absolute right-2 top-1/2 -translate-y-1/2 text-muted-foreground hover:text-foreground"
                >
                  {showFields.client_secret ? (
                    <EyeOffIcon className="h-4 w-4" />
                  ) : (
                    <EyeIcon className="h-4 w-4" />
                  )}
                </button>
              </div>
              {errors.client_secret && (
                <p className="text-sm text-destructive">{errors.client_secret.message}</p>
              )}
            </div>
          )}

          {/* Tenant ID field (for Outlook/OneDrive) */}
          {selectedServiceConfig.fields.includes('tenant_id') && (
            <div className="space-y-2">
              <Label htmlFor="tenant_id">Tenant ID *</Label>
              <Input
                id="tenant_id"
                type="text"
                placeholder="Directory (tenant) ID"
                {...register('tenant_id', {
                  required: 'Tenant ID is required',
                })}
              />
              {errors.tenant_id && (
                <p className="text-sm text-destructive">{errors.tenant_id.message}</p>
              )}
            </div>
          )}

          {/* Config field (for Obsidian) */}
          {selectedServiceConfig.fields.includes('config') && (
            <div className="space-y-2">
              <Label htmlFor="config">Vault Path *</Label>
              <Input
                id="config"
                type="text"
                placeholder="/path/to/obsidian/vault"
                {...register('config', {
                  required: 'Vault path is required',
                  pattern: {
<<<<<<< HEAD
                    value: /^[a-zA-Z0-9_\-\/.:~\\]+$/,
                    message: 'Invalid path format. Use alphanumeric characters, dashes, underscores, forward slashes, colons, dots, tildes, or backslashes only.'
                  }
=======
                    value: /^[a-zA-Z0-9_\-\\/.: ]+$/,
                    message: 'Invalid path format. Only alphanumeric characters, spaces, and /\\_-.: are allowed',
                  },
                  validate: {
                    noTraversal: (value) => {
                      if (value && (value.includes('../') || value.includes('..\\') || value === '..')) {
                        return 'Path traversal patterns are not allowed';
                      }
                      return true;
                    },
                  },
>>>>>>> d967e097
                })}
              />
              {errors.config && (
                <p className="text-sm text-destructive">{errors.config.message}</p>
              )}
              <p className="text-xs text-muted-foreground">
                Full path to your Obsidian vault directory
              </p>
            </div>
          )}
        </div>
      )}

      {/* Form Actions */}
      <div className="flex justify-end gap-2">
        <Button type="button" variant="outline" onClick={onCancel} disabled={isLoading}>
          Cancel
        </Button>
        <Button type="submit" disabled={!selectedService || isLoading}>
          {isLoading && <Loader2Icon className="mr-2 h-4 w-4 animate-spin" />}
          {initialData ? 'Update' : 'Add'} API Key
        </Button>
      </div>
    </form>
  );
}<|MERGE_RESOLUTION|>--- conflicted
+++ resolved
@@ -106,11 +106,7 @@
                 <button
                   type="button"
                   onClick={() => toggleFieldVisibility('api_key')}
-<<<<<<< HEAD
-                  aria-label={showFields.api_key ? "Hide API key" : "Show API key"}
-=======
                   aria-label={showFields.api_key ? 'Hide API key' : 'Show API key'}
->>>>>>> d967e097
                   className="absolute right-2 top-1/2 -translate-y-1/2 text-muted-foreground hover:text-foreground"
                 >
                   {showFields.api_key ? (
@@ -143,11 +139,7 @@
                 <button
                   type="button"
                   onClick={() => toggleFieldVisibility('access_token')}
-<<<<<<< HEAD
-                  aria-label={showFields.access_token ? "Hide access token" : "Show access token"}
-=======
                   aria-label={showFields.access_token ? 'Hide access token' : 'Show access token'}
->>>>>>> d967e097
                   className="absolute right-2 top-1/2 -translate-y-1/2 text-muted-foreground hover:text-foreground"
                 >
                   {showFields.access_token ? (
@@ -271,11 +263,6 @@
                 {...register('config', {
                   required: 'Vault path is required',
                   pattern: {
-<<<<<<< HEAD
-                    value: /^[a-zA-Z0-9_\-\/.:~\\]+$/,
-                    message: 'Invalid path format. Use alphanumeric characters, dashes, underscores, forward slashes, colons, dots, tildes, or backslashes only.'
-                  }
-=======
                     value: /^[a-zA-Z0-9_\-\\/.: ]+$/,
                     message: 'Invalid path format. Only alphanumeric characters, spaces, and /\\_-.: are allowed',
                   },
@@ -287,7 +274,6 @@
                       return true;
                     },
                   },
->>>>>>> d967e097
                 })}
               />
               {errors.config && (
