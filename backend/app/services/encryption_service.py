--- conflicted
+++ resolved
@@ -28,28 +28,6 @@
 
         # Get encryption key from environment
         key_str = os.getenv("ENCRYPTION_KEY")
-<<<<<<< HEAD
-
-        if not key_str:
-            if settings.env == "production":
-                # FAIL HARD in production - don't start without encryption key
-                raise ValueError(
-                    "ENCRYPTION_KEY environment variable is required in production.\n"
-                    "Generate a key with:\n"
-                    "  python -c 'from cryptography.fernet import Fernet; print(Fernet.generate_key().decode())'\n"
-                    "Then add to .env file:\n"
-                    "  ENCRYPTION_KEY=<generated-key>"
-                )
-            else:
-                # Development: Generate temporary key with BIG warning
-                logger.error("=" * 80)
-                logger.error("CRITICAL: ENCRYPTION_KEY not set in environment!")
-                logger.error("All encrypted data will be LOST on restart!")
-                logger.error("=" * 80)
-                key_str = Fernet.generate_key().decode()
-                logger.error(f"Temporary encryption key generated: {key_str}")
-                logger.error("Add this to your .env file to persist data across restarts")
-=======
         env = os.getenv("ENV", "development")
 
         # SECURITY FIX (HIGH-002): In production, ENCRYPTION_KEY is MANDATORY
@@ -74,7 +52,6 @@
             logger.warning("=" * 80)
         else:
             logger.info("✓ Using persistent ENCRYPTION_KEY from environment")
->>>>>>> 5ce863ae
 
         try:
             self._key = key_str.encode() if isinstance(key_str, str) else key_str
