"""
ABOUTME: Encryption service for securing sensitive data at rest using Fernet symmetric encryption.
ABOUTME: All API keys and secrets are encrypted before storage in database.
"""

import logging
import os
from typing import Optional

from cryptography.fernet import Fernet

logger = logging.getLogger(__name__)


class EncryptionService:
    """Service for encrypting and decrypting sensitive data."""

    def __init__(self):
        """Initialize encryption service with key from environment."""
        self._cipher = None
        self._key = None
        self._initialize()

    def _initialize(self):
        """Initialize the cipher with encryption key."""
        # Get encryption key from environment
        key_str = os.getenv("ENCRYPTION_KEY")
<<<<<<< HEAD

        if not key_str:
            logger.warning(
                "ENCRYPTION_KEY not set in environment. "
                "Generating a new key for this session. "
                "This key will be lost on restart!"
=======
        env = os.getenv("ENV", "development")

        # SECURITY FIX (HIGH-002): In production, ENCRYPTION_KEY is MANDATORY
        # Without a persistent encryption key, all API keys will be lost on restart
        if not key_str and env == "production":
            raise ValueError(
                "ENCRYPTION_KEY environment variable is REQUIRED in production.\n"
                "Without a persistent encryption key, all API keys will be lost on restart.\n"
                "Generate one with:\n"
                "  python -c \"from cryptography.fernet import Fernet; print(Fernet.generate_key().decode())\"\n"
                "Then add to .env: ENCRYPTION_KEY=<generated-key>"
>>>>>>> 69f050c6
            )

        if not key_str:
            # Development mode: generate ephemeral key
            logger.warning("=" * 80)
            logger.warning("⚠️  DEVELOPMENT MODE: Generating ephemeral encryption key")
            logger.warning("⚠️  API keys will be LOST on restart!")
            key_str = Fernet.generate_key().decode()
<<<<<<< HEAD
            logger.warning(f"Generated encryption key: {key_str}")
            logger.warning("Add this to your .env file: ENCRYPTION_KEY={key_str}")
=======
            logger.warning("⚠️  Add to .env for persistence: ENCRYPTION_KEY=<generated-key>")
            logger.warning("⚠️  (Key not logged for security - generate your own)")
            logger.warning("=" * 80)
        else:
            logger.info("✓ Using persistent ENCRYPTION_KEY from environment")
>>>>>>> 69f050c6

        try:
            self._key = key_str.encode() if isinstance(key_str, str) else key_str
            self._cipher = Fernet(self._key)
            logger.info("Encryption service initialized successfully")
        except Exception as e:
            logger.error(f"Failed to initialize encryption service: {e}")
            raise ValueError(f"Invalid encryption key: {e}")

    @property
    def cipher(self) -> Fernet:
        """Get Fernet cipher instance."""
        if self._cipher is None:
            self._initialize()
        return self._cipher

    def encrypt(self, plaintext: Optional[str]) -> Optional[bytes]:
        """
        Encrypt plaintext string to bytes.

        Args:
            plaintext: String to encrypt

        Returns:
            Encrypted bytes, or None if input is None
        """
        if plaintext is None or plaintext == "":
            return None

        try:
            encrypted = self.cipher.encrypt(plaintext.encode("utf-8"))
            return encrypted
        except Exception as e:
            logger.error(f"Encryption failed: {e}")
            raise

    def decrypt(self, ciphertext: Optional[bytes]) -> Optional[str]:
        """
        Decrypt bytes to plaintext string.

        Args:
            ciphertext: Bytes to decrypt

        Returns:
            Decrypted string, or None if input is None
        """
        if ciphertext is None:
            return None

        try:
            decrypted = self.cipher.decrypt(ciphertext)
            return decrypted.decode("utf-8")
        except Exception as e:
            logger.error(f"Decryption failed: {e}")
            raise

    @staticmethod
    def generate_key() -> str:
        """
        Generate a new encryption key.

        Returns:
            Base64-encoded encryption key as string
        """
        key = Fernet.generate_key()
        return key.decode("utf-8")


# Global encryption service instance
encryption_service = EncryptionService()


def get_encryption_service() -> EncryptionService:
    """Get encryption service instance."""
    return encryption_service<|MERGE_RESOLUTION|>--- conflicted
+++ resolved
@@ -25,14 +25,6 @@
         """Initialize the cipher with encryption key."""
         # Get encryption key from environment
         key_str = os.getenv("ENCRYPTION_KEY")
-<<<<<<< HEAD
-
-        if not key_str:
-            logger.warning(
-                "ENCRYPTION_KEY not set in environment. "
-                "Generating a new key for this session. "
-                "This key will be lost on restart!"
-=======
         env = os.getenv("ENV", "development")
 
         # SECURITY FIX (HIGH-002): In production, ENCRYPTION_KEY is MANDATORY
@@ -44,7 +36,6 @@
                 "Generate one with:\n"
                 "  python -c \"from cryptography.fernet import Fernet; print(Fernet.generate_key().decode())\"\n"
                 "Then add to .env: ENCRYPTION_KEY=<generated-key>"
->>>>>>> 69f050c6
             )
 
         if not key_str:
@@ -53,16 +44,11 @@
             logger.warning("⚠️  DEVELOPMENT MODE: Generating ephemeral encryption key")
             logger.warning("⚠️  API keys will be LOST on restart!")
             key_str = Fernet.generate_key().decode()
-<<<<<<< HEAD
-            logger.warning(f"Generated encryption key: {key_str}")
-            logger.warning("Add this to your .env file: ENCRYPTION_KEY={key_str}")
-=======
             logger.warning("⚠️  Add to .env for persistence: ENCRYPTION_KEY=<generated-key>")
             logger.warning("⚠️  (Key not logged for security - generate your own)")
             logger.warning("=" * 80)
         else:
             logger.info("✓ Using persistent ENCRYPTION_KEY from environment")
->>>>>>> 69f050c6
 
         try:
             self._key = key_str.encode() if isinstance(key_str, str) else key_str
