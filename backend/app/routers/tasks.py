--- conflicted
+++ resolved
@@ -132,8 +132,6 @@
             import logging
             logger = logging.getLogger(__name__)
             logger.warning(f"Attempted to update restricted field: {field}")
-<<<<<<< HEAD
-=======
 
     await db.commit()
     await db.refresh(task)
@@ -177,7 +175,6 @@
     # Update task status
     task.status = TaskStatus.CANCELLED
     task.completed_at = utcnow()
->>>>>>> a6bb02c4
 
     await db.commit()
     await db.refresh(task)
